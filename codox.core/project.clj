(defproject codox/codox.core "0.6.8"
  :description "Generate documentation from Clojure source files"
  :url "https://github.com/weavejester/codox"
  :scm {:dir ".."}
  :license {:name "Eclipse Public License"
            :url "http://www.eclipse.org/legal/epl-v10.html"}
  :dependencies [[org.clojure/clojure "1.5.1"]
                 [org.clojure/tools.namespace "0.1.3"]
<<<<<<< HEAD
                 [hiccup "1.0.5"]])
=======
                 [org.clojure/clojurescript "0.0-2202"]
                 [hiccup "1.0.4"]])
>>>>>>> 1082c9a9
<|MERGE_RESOLUTION|>--- conflicted
+++ resolved
@@ -6,9 +6,5 @@
             :url "http://www.eclipse.org/legal/epl-v10.html"}
   :dependencies [[org.clojure/clojure "1.5.1"]
                  [org.clojure/tools.namespace "0.1.3"]
-<<<<<<< HEAD
-                 [hiccup "1.0.5"]])
-=======
                  [org.clojure/clojurescript "0.0-2202"]
-                 [hiccup "1.0.4"]])
->>>>>>> 1082c9a9
+                 [hiccup "1.0.5"]])